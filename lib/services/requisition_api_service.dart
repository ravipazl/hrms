--- conflicted
+++ resolved
@@ -2,12 +2,7 @@
 import 'dart:convert';
 import 'dart:io';
 import 'package:hrms/models/requisition.dart';
-<<<<<<< HEAD
-import 'package:dio/dio.dart';
-import 'package:file_picker/file_picker.dart';
-=======
 import 'package:http/http.dart' as http;
->>>>>>> 71bdde49
 import 'api_config.dart';
 
 class RequisitionApiService {
@@ -193,32 +188,19 @@
   }
 
   /// Create new requisition
-  Future<Requisition> createRequisition(
-    Requisition requisition, {
-    File? jobDocument,
-    PlatformFile? platformJobDocument,
-  }) async {
+  Future<Requisition> createRequisition(Requisition requisition, {File? jobDocument}) async {
     try {
       print('📝 Creating requisition...');
       
       final mappedData = _mapFormDataToBackend(requisition);
       print('📤 Mapped data structure: $mappedData');
 
-<<<<<<< HEAD
-      // Check if we have any file to upload (either File or PlatformFile)
-      final hasFile = jobDocument != null || platformJobDocument != null;
-      
-      if (hasFile) {
-        // File upload with FormData
-        print('📎 File upload detected, using FormData');
-=======
       if (jobDocument != null) {
         // File upload with MultipartRequest
         print('📎 File upload detected, using MultipartRequest');
         
         final uri = Uri.parse('${ApiConfig.baseUrl}/requisition/');
         final request = http.MultipartRequest('POST', uri);
->>>>>>> 71bdde49
         
         // Add headers
         request.headers['Content-Type'] = 'multipart/form-data';
@@ -235,33 +217,10 @@
         });
         
         // Add file
-<<<<<<< HEAD
-        if (jobDocument != null) {
-          // Handle File object (mobile/desktop)
-          final fileName = jobDocument.path.split('/').last;
-          formData.files.add(MapEntry(
-            'job_document',
-            await MultipartFile.fromFile(
-              jobDocument.path,
-              filename: fileName,
-            ),
-          ));
-        } else if (platformJobDocument != null) {
-          // Handle PlatformFile (web)
-          formData.files.add(MapEntry(
-            'job_document',
-            MultipartFile.fromBytes(
-              platformJobDocument.bytes!,
-              filename: platformJobDocument.name,
-            ),
-          ));
-        }
-=======
         request.files.add(await http.MultipartFile.fromPath(
           'job_document',
           jobDocument.path,
         ));
->>>>>>> 71bdde49
         
         final streamedResponse = await request.send();
         final response = await http.Response.fromStream(streamedResponse);
@@ -306,33 +265,19 @@
   }
 
   /// Update requisition
-  Future<Requisition> updateRequisition(
-    int id, 
-    Requisition requisition, {
-    File? jobDocument,
-    PlatformFile? platformJobDocument,
-  }) async {
+  Future<Requisition> updateRequisition(int id, Requisition requisition, {File? jobDocument}) async {
     try {
       print('📝 Updating requisition $id');
       
       final mappedData = _mapFormDataToBackend(requisition);
       print('📤 Mapped data for update: $mappedData');
 
-<<<<<<< HEAD
-      // Check if we have any file to upload (either File or PlatformFile)
-      final hasFile = jobDocument != null || platformJobDocument != null;
-      
-      if (hasFile) {
-        // File upload with FormData
-        print('📎 File upload detected for update, using FormData');
-=======
       if (jobDocument != null) {
         // File upload with MultipartRequest
         print('📎 File upload detected for update, using MultipartRequest');
         
         final uri = Uri.parse('${ApiConfig.baseUrl}/requisition/$id/');
         final request = http.MultipartRequest('PUT', uri);
->>>>>>> 71bdde49
         
         // Add headers
         request.headers['Content-Type'] = 'multipart/form-data';
@@ -349,33 +294,10 @@
         });
         
         // Add file
-<<<<<<< HEAD
-        if (jobDocument != null) {
-          // Handle File object (mobile/desktop)
-          final fileName = jobDocument.path.split('/').last;
-          formData.files.add(MapEntry(
-            'job_document',
-            await MultipartFile.fromFile(
-              jobDocument.path,
-              filename: fileName,
-            ),
-          ));
-        } else if (platformJobDocument != null) {
-          // Handle PlatformFile (web)
-          formData.files.add(MapEntry(
-            'job_document',
-            MultipartFile.fromBytes(
-              platformJobDocument.bytes!,
-              filename: platformJobDocument.name,
-            ),
-          ));
-        }
-=======
         request.files.add(await http.MultipartFile.fromPath(
           'jobDocument',
           jobDocument.path,
         ));
->>>>>>> 71bdde49
         
         final streamedResponse = await request.send();
         final response = await http.Response.fromStream(streamedResponse);
