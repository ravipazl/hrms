--- conflicted
+++ resolved
@@ -31,13 +31,9 @@
   
   # Utils
   uuid: ^4.3.3
-<<<<<<< HEAD
-  intl: ^0.19.0
-=======
   intl: any
 
   logger: ^1.1.0
->>>>>>> 70ee09d7
   
   # Web specific
   url_strategy: ^0.2.0
