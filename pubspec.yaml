--- conflicted
+++ resolved
@@ -12,21 +12,11 @@
     sdk: flutter
  
   cupertino_icons: ^1.0.8
-<<<<<<< HEAD
-  
+ 
   # HTTP & API - Web compatible versions only
   http: ^1.2.0
   dio: ^5.4.0
-  
-=======
  
-  # HTTP & API
-  http: ^1.2.0
-  dio: ^5.4.0
-  cookie_jar: ^4.0.8
-  dio_cookie_manager: ^3.1.1
- 
->>>>>>> f2b7e7ec
   # State Management
   provider: ^6.1.1
  
@@ -42,10 +32,7 @@
   # Utils
   uuid: ^4.3.3
   intl: any
-<<<<<<< HEAD
-=======
  
->>>>>>> f2b7e7ec
   logger: ^1.1.0
  
   # Web specific
